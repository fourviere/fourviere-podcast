use std::{
    ffi::OsStr,
    path::{Path, PathBuf},
};

use derive_new::new;
use getset::Getters;
<<<<<<< HEAD
use serde::{Deserialize, Deserializer, Serialize};
use tokio_util::sync::CancellationToken;
use uuid::Uuid;
=======
use serde::{Deserialize, Serialize};
use tauri::AppHandle;
use tauri_plugin_channel::{channel, Channel};
use tokio::sync::mpsc::{Receiver, Sender};
>>>>>>> 86c1894d

use crate::utils::{
    event::{Command, Message},
    file::{get_file_info, get_payload_info, write_to_temp_file, TempFile},
    result::{Error, Result},
};

use crate::utils::event::{CommandReceiver, EventProducer};

#[derive(Deserialize, Getters, new)]
pub struct Uploadable {
    local_path: Option<PathBuf>,

    payload: Option<String>,

    #[serde(skip)]
    #[new(default)]
    temp_file: Option<TempFile>,

    #[serde(flatten)]
    #[getset(get = "pub ")]
    remote_config: RemoteUploadableConf,
}

impl Uploadable {
    fn ext(&self) -> Option<&str> {
        if let Some(path) = &self.local_path {
            // Try to extract file extension from local_path and remote filename
            // In case both local_path and remote filename have a valid ext, remote filename wins
            Self::extract_from_filename(&self.remote_config.file_name)
                .or(path.extension().and_then(OsStr::to_str))
        } else {
            Self::extract_from_filename(&self.remote_config.file_name)
        }
    }

    fn extract_from_filename(filename: &str) -> Option<&str> {
        Path::new(filename).extension().and_then(OsStr::to_str)
    }

    pub fn remote_file_path(&self) -> String {
        let file_name = self.remote_filename();

        match self.remote_config.path() {
<<<<<<< HEAD
=======
            Some(ref s) if s.is_empty() => file_name,
>>>>>>> 86c1894d
            Some(path) => format!("{path}/{file_name}"),
            None => file_name,
        }
    }

    pub fn remote_filename(&self) -> String {
        match Self::extract_from_filename(&self.remote_config.file_name) {
            Some(_) => self.remote_config.file_name().to_owned(),
            None => match self.ext() {
                Some(ext) => format!("{}.{}", self.remote_config.file_name(), ext),
                None => self.remote_config.file_name().to_owned(),
            },
        }
    }

    pub async fn local_path(&mut self) -> Result<PathBuf> {
        if let Some(path) = &self.local_path {
            return Ok(path.clone());
        }

        if let Some(file) = &self.temp_file {
            return Ok(file.path().into());
        }

        if let Some(data) = &self.payload {
            let file = write_to_temp_file(data, &self.remote_filename()).await?;
            let path = Ok(file.path().into());
            self.temp_file = Some(file);
            return path;
        }

        Err(Error::Aborted)
    }

    pub fn local_file_info(&self) -> Result<crate::utils::file::FileInfo> {
        if let Some(path) = &self.local_path {
            return get_file_info(path);
        }

        if let Some(data) = &self.payload {
            return get_payload_info(data, self.ext().unwrap_or_default());
        }

        Err(Error::Aborted)
    }

    pub fn remote_file_info(&self) -> Result<RemoteFileInfo> {
        let local = self.local_file_info()?;

        let protocol = if self.remote_config.https {
            "https"
        } else {
            "http"
        };

        let file_path = self.remote_file_path();
        Ok(RemoteFileInfo {
            url: format!(
                "{}://{}/{}",
                protocol, self.remote_config.http_host, file_path
            ),
            mime_type: local.mime_type,
            size: local.size,
        })
    }
}

#[derive(Deserialize, Getters, new)]
pub struct RemoteUploadableConf {
    #[getset(get = "pub ")]
    file_name: String,

    #[getset(get = "pub ")]
    #[serde(default, deserialize_with = "empty_string_is_none")]
    path: Option<String>,

    http_host: String,
    https: bool,
}

fn empty_string_is_none<'de, D: Deserializer<'de>>(data: D) -> Result<Option<String>, D::Error> {
    let obj: Option<String> = Option::deserialize(data)?.map(|data: String| data.trim().to_owned());
    Ok(obj.filter(|data| !data.is_empty()))
}

#[derive(Debug, Getters, PartialEq, Serialize)]
pub struct RemoteFileInfo {
    #[getset(get = "pub ")]
    url: String,

    #[getset(get = "pub ")]
    mime_type: String,

    #[getset(get = "pub ")]
    size: u64,
}

pub fn build_channel(app_handle: AppHandle) -> (EventProducer, CommandReceiver, Channel) {
    let (sender, receiver, channel) = channel(app_handle);
    let producer = EventProducer::new(sender);
    let receiver = CommandReceiver::new(receiver);
    (producer, receiver, channel)
}

pub fn build_local_channel() -> (
    EventProducer,
    CommandReceiver,
    Receiver<Message>,
    Sender<Command>,
) {
    let (tx_event, rx_event) = tokio::sync::mpsc::channel(2);
    let (tx_command, rx_command) = tokio::sync::mpsc::channel(2);
    let producer = EventProducer::new(tx_event);
    let receiver = CommandReceiver::new(rx_command);

    (producer, receiver, rx_event, tx_command)
}<|MERGE_RESOLUTION|>--- conflicted
+++ resolved
@@ -5,16 +5,10 @@
 
 use derive_new::new;
 use getset::Getters;
-<<<<<<< HEAD
 use serde::{Deserialize, Deserializer, Serialize};
-use tokio_util::sync::CancellationToken;
-use uuid::Uuid;
-=======
-use serde::{Deserialize, Serialize};
 use tauri::AppHandle;
 use tauri_plugin_channel::{channel, Channel};
 use tokio::sync::mpsc::{Receiver, Sender};
->>>>>>> 86c1894d
 
 use crate::utils::{
     event::{Command, Message},
@@ -59,10 +53,6 @@
         let file_name = self.remote_filename();
 
         match self.remote_config.path() {
-<<<<<<< HEAD
-=======
-            Some(ref s) if s.is_empty() => file_name,
->>>>>>> 86c1894d
             Some(path) => format!("{path}/{file_name}"),
             None => file_name,
         }
