--- conflicted
+++ resolved
@@ -3,14 +3,10 @@
 use s3::{creds::Credentials, Bucket, Region};
 use serde::{Deserialize, Serialize};
 use std::{borrow::Cow, path::Path};
-<<<<<<< HEAD
 use tauri::api::path::data_dir;
-use tokio::fs;
-=======
 use tauri::Window;
 use tokio::{fs, spawn, task::JoinSet};
 use uuid::Uuid;
->>>>>>> 3195f086
 
 use crate::{
     log_if_error_and_return,
@@ -21,13 +17,8 @@
     },
 };
 
-<<<<<<< HEAD
-#[derive(serde::Deserialize)]
+#[derive(Deserialize)]
 pub struct FilePayload {
-=======
-#[derive(Deserialize)]
-pub struct Payload {
->>>>>>> 3195f086
     local_path: String,
     bucket_name: String,
     region: String,
@@ -63,12 +54,12 @@
 }
 
 #[tauri::command]
-pub async fn s3_upload_window_with_progress(window: Window, payload: Payload) -> Uuid {
+pub async fn s3_upload_window_with_progress(window: Window, payload: FilePayload) -> Uuid {
     s3_upload_with_progress(window.into(), payload, false)
 }
 
 #[named]
-fn s3_upload_with_progress(channel: Channel, payload: Payload, use_path_style: bool) -> Uuid {
+fn s3_upload_with_progress(channel: Channel, payload: FilePayload, use_path_style: bool) -> Uuid {
     let mut event_producer = EventProducer::new(channel);
     let id = event_producer.id();
 
@@ -84,7 +75,7 @@
 
 async fn s3_upload_with_progress_task(
     event_producer: &mut EventProducer,
-    payload: Payload,
+    payload: FilePayload,
     use_path_style: bool,
 ) -> Result<FileInfo> {
     // Init Phase
@@ -288,11 +279,7 @@
     use tokio::{spawn, sync::mpsc::channel, time::sleep};
 
     use crate::{
-<<<<<<< HEAD
-        commands::s3::{s3_upload_internal, FilePayload},
-=======
-        commands::s3::{s3_upload_internal, s3_upload_with_progress, Payload},
->>>>>>> 3195f086
+        commands::s3::{s3_upload_internal, s3_upload_with_progress, FilePayload},
         test_file,
     };
 
@@ -474,7 +461,7 @@
         let port = 3125;
         let bucket = "test-ok";
         let domain = "http://localhost:".to_owned() + port.to_string().as_str();
-        let payload = Payload {
+        let payload = FilePayload {
             local_path: test_file!("gitbar.xml").to_owned(),
             bucket_name: bucket.to_owned(),
             region: REGION.to_owned(),
@@ -527,7 +514,7 @@
         let port = 3126;
         let bucket = "test-err-host";
         let domain = "https://localhost:".to_owned() + port.to_string().as_str();
-        let payload = Payload {
+        let payload = FilePayload {
             local_path: test_file!("gitbar.xml").to_owned(),
             bucket_name: bucket.to_owned(),
             region: REGION.to_owned(),
@@ -570,7 +557,7 @@
         let port = 3127;
         let bucket = "test-err-local-path";
         let domain = "http://localhost:".to_owned() + port.to_string().as_str();
-        let payload = Payload {
+        let payload = FilePayload {
             local_path: test_file!("gitbar.rss").to_owned(),
             bucket_name: bucket.to_owned(),
             region: REGION.to_owned(),
@@ -612,7 +599,7 @@
     async fn test_s3_upload_progress_err_bucket() {
         let port = 3128;
         let domain = "http://localhost:".to_owned() + port.to_string().as_str();
-        let payload = Payload {
+        let payload = FilePayload {
             local_path: test_file!("gitbar.xml").to_owned(),
             bucket_name: "not_a_bucket".to_owned(),
             region: REGION.to_owned(),
