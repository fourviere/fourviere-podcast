use ::function_name::named;
use s3::{creds::Credentials, Bucket, Region};
use std::{borrow::Cow, path::Path};
use tokio::fs;

use crate::{
    log_if_error_and_return,
    utils::{file::get_file_info, result::Result},
};

#[derive(serde::Deserialize)]
pub struct Payload {
    local_path: String,
    bucket_name: String,
    region: String,
    endpoint: String,
    access_key: String,
    secret_key: String,
    // Future data
    http_host: String,
    https: bool,
    path: Option<String>,
    file_name: String,
}

#[derive(serde::Serialize)]
<<<<<<< HEAD
pub struct UploadResult {
=======
pub struct FileInfo {
>>>>>>> 775b0972
    pub url: String,
    pub mime_type: String,
    pub size: u64,
}

#[named]
#[tauri::command]
<<<<<<< HEAD
pub async fn s3_upload(payload: Payload) -> Result<UploadResult> {
=======
pub async fn s3_upload(payload: Payload) -> Result<FileInfo> {
>>>>>>> 775b0972
    let upload_result = s3_upload_internal(payload, false).await;
    log_if_error_and_return!(upload_result)
}

<<<<<<< HEAD
async fn s3_upload_internal(payload: Payload, use_path_style: bool) -> Result<UploadResult> {
=======
async fn s3_upload_internal(payload: Payload, use_path_style: bool) -> Result<FileInfo> {
>>>>>>> 775b0972
    let credentials = Credentials::new(
        Some(&payload.access_key),
        Some(&payload.secret_key),
        None,
        None,
        None,
    )?;

    let mut bucket = Bucket::new(
        &payload.bucket_name,
        Region::Custom {
            region: payload.region,
            endpoint: payload.endpoint,
        },
        credentials,
    )?;

    // this header is required to make the uploaded file public readable.
    bucket.add_header("x-amz-acl", "public-read");

    //Useful for testing/old S3 implementation
    if use_path_style {
        bucket.set_path_style();
    }

    let file = fs::read(&payload.local_path).await?;

<<<<<<< HEAD
    // Guess the MIME type based on the file extension
    let mime = from_path(&payload.local_path).first_or_octet_stream();
    let size = tokio::fs::metadata(&payload.local_path).await?.len();
=======
    let file_info: crate::utils::file::FileInfo = get_file_info(&payload.local_path).await?;
>>>>>>> 775b0972

    let ext = Path::new(&payload.local_path)
        .extension()
        .map_or(Cow::default(), |ext| ext.to_string_lossy());

    let path = payload.path.unwrap_or("".to_owned());
    let new_file_name = format!("{}/{}.{}", &path, &payload.file_name, &ext);

    bucket
        .put_object_with_content_type(new_file_name, &file, &file_info.mime_type)
        .await?;

    let protocol = if payload.https { "https" } else { "http" };

    let file_path = if !path.is_empty() {
        format!("{}/{}.{}", path, payload.file_name, ext)
    } else {
        format!("{}.{}", payload.file_name, ext)
    };

<<<<<<< HEAD
    Ok(UploadResult {
        size,
        mime_type: mime.to_string(),
=======
    Ok(FileInfo {
        size: file_info.size,
        mime_type: file_info.mime_type,
>>>>>>> 775b0972
        url: format!("{}://{}/{}", protocol, payload.http_host, file_path),
    })
}

#[cfg(test)]
mod test {
    use std::{env::temp_dir, net::TcpListener, time::Duration};

    use hyper::Server;
    use s3::{creds::Credentials, Bucket, BucketConfiguration, Region};
    use s3s::{auth::SimpleAuth, service::S3ServiceBuilder};
    use s3s_fs::FileSystem;
    use tokio::time::sleep;

    use crate::{
        commands::s3::{s3_upload_internal, Payload},
        test_file,
    };

    const ACCESS_KEY: &str = "StealThisUselessAccessKey";
    const SECRET_KEY: &str = "StealThisUselessSecretKey";
    const REGION: &str = "wonderland";

    #[cfg(target_os = "windows")]
    const FILESIZE: u64 = 9156;

    #[cfg(target_os = "linux")]
    const FILESIZE: u64 = 9063;

    #[cfg(target_os = "macos")]
    const FILESIZE: u64 = 9063;

    async fn s3_server(port: u16) {
        let fs = FileSystem::new(temp_dir()).unwrap();

        // Setup S3 service
        let service = {
            let mut b = S3ServiceBuilder::new(fs);
            b.set_auth(SimpleAuth::from_single(ACCESS_KEY, SECRET_KEY));
            b.set_base_domain(&("localhost:".to_owned() + port.to_string().as_str()));
            b.build()
        };

        let listener = TcpListener::bind(("localhost", port)).unwrap();
        let _ = Server::from_tcp(listener)
            .unwrap()
            .serve(service.into_shared().into_make_service())
            .await;
    }

    async fn prepare_s3_bucket(port: u16, bucket: &str) {
        let bucket = Bucket::create_with_path_style(
            bucket,
            Region::Custom {
                region: REGION.to_owned(),
                endpoint: "http://localhost:".to_owned() + port.to_string().as_str(),
            },
            Credentials::new(Some(ACCESS_KEY), Some(SECRET_KEY), None, None, None).unwrap(),
            BucketConfiguration::default(),
        )
        .await;
        let test_error = bucket.as_ref().is_err_and(|err| {
            if let s3::error::S3Error::Http(409, _) = err {
                true
            } else {
                false
            }
        }) || bucket.is_ok();
        assert!(bucket.is_ok() || test_error);
    }

    #[tokio::test(flavor = "multi_thread")]
    async fn test_s3_upload_ok() {
        let port = 3121;
        let bucket = "test-ok";
        let domain = "http://localhost:".to_owned() + port.to_string().as_str();
        let payload = Payload {
            local_path: test_file!("gitbar.xml").to_owned(),
            bucket_name: bucket.to_owned(),
            region: REGION.to_owned(),
            endpoint: domain.clone(),
            access_key: ACCESS_KEY.to_owned(),
            secret_key: SECRET_KEY.to_owned(),
            http_host: domain,
            https: false,
            path: None,
            file_name: "gitbar".to_owned(),
        };

        let handle = tokio::spawn(async move {
            s3_server(port).await;
        });

        // Hopefully the server is up =D
        sleep(Duration::from_secs(2)).await;
        prepare_s3_bucket(port, bucket).await;

        let info_result = s3_upload_internal(payload, true).await;
        assert!(info_result.is_ok());
        let file_info = info_result.unwrap();
        assert_eq!(file_info.size, FILESIZE);
        assert_eq!(file_info.mime_type, "text/xml");

        handle.abort();
    }

    #[tokio::test(flavor = "multi_thread")]
    async fn test_s3_upload_err_host() {
        let port = 3122;
        let bucket = "test-err-host";
        let domain = "https://localhost:".to_owned() + port.to_string().as_str();
        let payload = Payload {
            local_path: test_file!("gitbar.xml").to_owned(),
            bucket_name: bucket.to_owned(),
            region: REGION.to_owned(),
            endpoint: domain.clone(),
            access_key: ACCESS_KEY.to_owned(),
            secret_key: SECRET_KEY.to_owned(),
            http_host: domain,
            https: false,
            path: None,
            file_name: "gitbar".to_owned(),
        };

        let handle = tokio::spawn(async move {
            s3_server(port).await;
        });

        // Hopefully the server is up =D
        sleep(Duration::from_secs(2)).await;
        prepare_s3_bucket(port, bucket).await;
        assert!(s3_upload_internal(payload, true).await.is_err());
        handle.abort();
    }

    #[tokio::test(flavor = "multi_thread")]
    async fn test_s3_upload_err_local_path() {
        let port = 3123;
        let bucket = "test-err-local-path";
        let domain = "http://localhost:".to_owned() + port.to_string().as_str();
        let payload = Payload {
            local_path: test_file!("gitbar.rss").to_owned(),
            bucket_name: bucket.to_owned(),
            region: REGION.to_owned(),
            endpoint: domain.clone(),
            access_key: ACCESS_KEY.to_owned(),
            secret_key: SECRET_KEY.to_owned(),
            http_host: domain,
            https: false,
            path: None,
            file_name: "gitbar".to_owned(),
        };

        let handle = tokio::spawn(async move {
            s3_server(port).await;
        });

        // Hopefully the server is up =D
        sleep(Duration::from_secs(2)).await;
        prepare_s3_bucket(port, bucket).await;
        assert!(s3_upload_internal(payload, true).await.is_err());
        handle.abort();
    }

    #[tokio::test(flavor = "multi_thread")]
    async fn test_s3_upload_err_bucket() {
        let port = 3124;
        let domain = "http://localhost:".to_owned() + port.to_string().as_str();
        let payload = Payload {
            local_path: test_file!("gitbar.xml").to_owned(),
            bucket_name: "not_a_bucket".to_owned(),
            region: REGION.to_owned(),
            endpoint: domain.clone(),
            access_key: ACCESS_KEY.to_owned(),
            secret_key: SECRET_KEY.to_owned(),
            http_host: domain,
            https: false,
            path: None,
            file_name: "gitbar".to_owned(),
        };

        let handle = tokio::spawn(async move {
            s3_server(port).await;
        });

        // Hopefully the server is up =D
        sleep(Duration::from_secs(2)).await;
        assert!(s3_upload_internal(payload, true).await.is_err());
        handle.abort();
    }
}<|MERGE_RESOLUTION|>--- conflicted
+++ resolved
@@ -24,11 +24,7 @@
 }
 
 #[derive(serde::Serialize)]
-<<<<<<< HEAD
-pub struct UploadResult {
-=======
 pub struct FileInfo {
->>>>>>> 775b0972
     pub url: String,
     pub mime_type: String,
     pub size: u64,
@@ -36,20 +32,12 @@
 
 #[named]
 #[tauri::command]
-<<<<<<< HEAD
-pub async fn s3_upload(payload: Payload) -> Result<UploadResult> {
-=======
 pub async fn s3_upload(payload: Payload) -> Result<FileInfo> {
->>>>>>> 775b0972
     let upload_result = s3_upload_internal(payload, false).await;
     log_if_error_and_return!(upload_result)
 }
 
-<<<<<<< HEAD
-async fn s3_upload_internal(payload: Payload, use_path_style: bool) -> Result<UploadResult> {
-=======
 async fn s3_upload_internal(payload: Payload, use_path_style: bool) -> Result<FileInfo> {
->>>>>>> 775b0972
     let credentials = Credentials::new(
         Some(&payload.access_key),
         Some(&payload.secret_key),
@@ -76,14 +64,7 @@
     }
 
     let file = fs::read(&payload.local_path).await?;
-
-<<<<<<< HEAD
-    // Guess the MIME type based on the file extension
-    let mime = from_path(&payload.local_path).first_or_octet_stream();
-    let size = tokio::fs::metadata(&payload.local_path).await?.len();
-=======
     let file_info: crate::utils::file::FileInfo = get_file_info(&payload.local_path).await?;
->>>>>>> 775b0972
 
     let ext = Path::new(&payload.local_path)
         .extension()
@@ -104,15 +85,9 @@
         format!("{}.{}", payload.file_name, ext)
     };
 
-<<<<<<< HEAD
-    Ok(UploadResult {
-        size,
-        mime_type: mime.to_string(),
-=======
     Ok(FileInfo {
         size: file_info.size,
         mime_type: file_info.mime_type,
->>>>>>> 775b0972
         url: format!("{}://{}/{}", protocol, payload.http_host, file_path),
     })
 }
