--- conflicted
+++ resolved
@@ -1,4 +1,3 @@
-<<<<<<< HEAD
 use ::function_name::named;
 use log::{debug, error};
 use tokio::fs::read_to_string;
@@ -7,8 +6,8 @@
 
 #[named]
 #[tauri::command]
-pub async fn read_file(path: &str) -> Result<String> {
-    let read_result = read_file_internal(path).await;
+pub async fn read_text_file(path: &str) -> Result<String> {
+    let read_result = read_text_file_internal(path).await;
     debug!("{} result {:?}", function_name!(), read_result);
     if let Err(err) = &read_result {
         error!("{} function failed: {:?}", function_name!(), err);
@@ -16,15 +15,8 @@
     read_result
 }
 
-async fn read_file_internal(path: &str) -> Result<String> {
+async fn read_text_file_internal(path: &str) -> Result<String> {
     read_to_string(path).await.map_err(|err| err.into())
-=======
-use tokio::fs::read_to_string;
-
-#[tauri::command]
-pub async fn read_text_file(path: &str) -> Result<String, String> {
-    read_to_string(path).await.map_err(|err| err.to_string())
->>>>>>> 78a1140d
 }
 
 #[cfg(test)]
