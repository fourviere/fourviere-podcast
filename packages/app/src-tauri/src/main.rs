--- conflicted
+++ resolved
@@ -21,15 +21,12 @@
             commands::fs::read_text_file,
             commands::fs::read_file_info,
             commands::s3::s3_upload,
-<<<<<<< HEAD
             commands::s3::s3_xml_upload,
             commands::ftp::ftp_upload,
             commands::ftp::ftp_xml_upload,
-=======
             commands::s3::s3_upload_window_with_progress,
             commands::ftp::ftp_upload,
             commands::ftp::ftp_upload_window_with_progress,
->>>>>>> 3195f086
             commands::log::log_status,
             commands::log::set_log_status,
         ])
