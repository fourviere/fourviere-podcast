--- conflicted
+++ resolved
@@ -37,14 +37,9 @@
 suppaftp = { version = "5.3.0", features = ["async-native-tls"] }
 tauri = { version = "1.5", features = [ "shell-sidecar", "dialog-all", "path-all", "fs-all", "shell-open", "process-command-api"] }
 tauri-plugin-log = { git = "https://github.com/tauri-apps/plugins-workspace", branch = "v1" }
-<<<<<<< HEAD
 tempfile = "3.8.1"
-thiserror = "1.0.52"
+thiserror = "1.0.56"
 tokio = { version = "1", features = ["fs", "macros"] }
-=======
-thiserror = "1.0.56"
-tokio = { version = "1", features = ["fs"] }
->>>>>>> 41b3bc99
 tokio-util = {version = "0.7.10", features = ["compat"] }
 uuid = {version = "1.6.1", features = ["v7", "fast-rng", "serde",] }
 
