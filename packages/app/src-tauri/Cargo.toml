--- conflicted
+++ resolved
@@ -27,26 +27,17 @@
 function_name = "0.3.0"
 get_chunk = { version = "1.2.1", features = ["size_format", "stream"] }
 getset = "0.1.2"
-<<<<<<< HEAD
 kalosm-sound = { git = "https://github.com/floneum/floneum"}
 kalosm-vision = { git = "https://github.com/floneum/floneum"}
-log = "0.4.20"
-=======
 log = "0.4.21"
->>>>>>> eff80a4a
 mime_guess = "2.0.4"
 reqwest = { version = "0.11", features = ["json"] }
 rust-s3 = "0.33.0"
 serde = { version = "1.0", features = ["derive"] }
 serde_json = "1.0"
 suppaftp = { version = "5.3.1", features = ["async-native-tls"] }
-<<<<<<< HEAD
 tauri = { version = "1.5", features = [ "updater", "shell-sidecar", "dialog-all", "path-all", "fs-all", "shell-open", "process-command-api"] }
 tauri-plugin-channel = { git = "https://github.com/fourviere/tauri-plugin-channel", branch = "v0.1.x" }
-=======
-tauri = { version = "1.6", features = [ "updater", "shell-sidecar", "dialog-all", "path-all", "fs-all", "shell-open", "process-command-api"] }
-tauri-plugin-channel = { git = "https://github.com/fourviere/tauri-plugin-channel.git", branch = "v0.1.x" }
->>>>>>> eff80a4a
 tauri-plugin-log = { git = "https://github.com/tauri-apps/plugins-workspace", branch = "v1" }
 tempfile = "3.10.1"
 thiserror = "1.0.57"
