--- conflicted
+++ resolved
@@ -77,12 +77,6 @@
     "edit_feed.items_fields.image": "Episode image",
     "edit_feed.items_fields.description": "Episode description",
     "edit_feed.items_fields.enclosure_url": "Media file",
-<<<<<<< HEAD
-    "edit_feed.items_fields.presentation.title": "Presentation",
-    "edit_feed.items_fields.presentation.description":
-      "This area will contain the fields necessary for, once completed, having defined the presentation of the episode.",
-
-=======
     "edit_feed.items_fields.enclosure_url.url": "File url",
     "edit_feed.items_fields.enclosure_url.type": "File type",
     "edit_feed.items_fields.enclosure_url.length": "Length in bytes",
@@ -90,7 +84,6 @@
     "edit_feed.items_fields.presentation.description":
       "This area will contain the fields necessary for, once completed, having defined the presentation of the episode.",
     "edit_feed.items_fields.duration": "Duration",
->>>>>>> 775b0972
     //-----
 
     "ui.forms.empty_field.message": "Click here to assign a value",
