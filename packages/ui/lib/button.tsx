import { ArrowPathIcon } from "@heroicons/react/24/outline";
import classNames from "classnames";
import React from "react";

type ButtonProps = React.ButtonHTMLAttributes<HTMLButtonElement> & {
  isLoading?: boolean;
  size?: "sm" | "md" | "lg";
  Icon?: React.ElementType;
<<<<<<< HEAD
  isDisable?: boolean;
  wfull?: boolean;
=======
  isDisabled?: boolean;
  wfull?: boolean;
  theme?: "primary" | "secondary" | "tertiary";
  responsiveCollapse?: boolean;
>>>>>>> 910ed4ba
};

const Button: React.FC<ButtonProps> = ({
  children,
  isLoading,
  isDisabled,
  className,
  size,
  Icon,
  wfull,
<<<<<<< HEAD
=======
  theme = "primary",
  responsiveCollapse = false,
>>>>>>> 910ed4ba
  ...rest
}) => {
  return (
    <button
      {...rest}
      className={classNames(
<<<<<<< HEAD
        `relative flex items-center rounded-lg bg-slate-800 text-xs font-semibold uppercase text-white transition-all duration-200 ease-linear hover:bg-slate-600 hover:text-slate-200`,
        { "pl-9": isLoading },
        { "px-3 py-2": size === "sm" },
        { "px-4 py-3": size === "md" },
        { "px-6 py-4": size === "lg" },
        { "cursor-not-allowed opacity-50": isLoading },
        { "cursor-not-allowed opacity-50": isDisable },
        { "flex w-full justify-center": wfull },
=======
        `button`,
        { "is-loading": isLoading },
        { "is-disabled": isDisabled },
        { "is-fullwidth": !!wfull },
        theme,
>>>>>>> 910ed4ba
        className,
      )}
    >
      <div className={classNames("content", size)}>
        {isLoading ? <ArrowPathIcon className="h-4 w-4 animate-spin" /> : null}

        {Icon && !isLoading && <Icon className="h-4 text-slate-50" />}

        <span className={classNames({ collapsable: responsiveCollapse })}>
          {children}
        </span>
      </div>
    </button>
  );
};

export default Button;<|MERGE_RESOLUTION|>--- conflicted
+++ resolved
@@ -6,15 +6,10 @@
   isLoading?: boolean;
   size?: "sm" | "md" | "lg";
   Icon?: React.ElementType;
-<<<<<<< HEAD
-  isDisable?: boolean;
-  wfull?: boolean;
-=======
   isDisabled?: boolean;
   wfull?: boolean;
   theme?: "primary" | "secondary" | "tertiary";
   responsiveCollapse?: boolean;
->>>>>>> 910ed4ba
 };
 
 const Button: React.FC<ButtonProps> = ({
@@ -25,33 +20,19 @@
   size,
   Icon,
   wfull,
-<<<<<<< HEAD
-=======
   theme = "primary",
   responsiveCollapse = false,
->>>>>>> 910ed4ba
   ...rest
 }) => {
   return (
     <button
       {...rest}
       className={classNames(
-<<<<<<< HEAD
-        `relative flex items-center rounded-lg bg-slate-800 text-xs font-semibold uppercase text-white transition-all duration-200 ease-linear hover:bg-slate-600 hover:text-slate-200`,
-        { "pl-9": isLoading },
-        { "px-3 py-2": size === "sm" },
-        { "px-4 py-3": size === "md" },
-        { "px-6 py-4": size === "lg" },
-        { "cursor-not-allowed opacity-50": isLoading },
-        { "cursor-not-allowed opacity-50": isDisable },
-        { "flex w-full justify-center": wfull },
-=======
         `button`,
         { "is-loading": isLoading },
         { "is-disabled": isDisabled },
         { "is-fullwidth": !!wfull },
         theme,
->>>>>>> 910ed4ba
         className,
       )}
     >
